--- conflicted
+++ resolved
@@ -1,15 +1,9 @@
 module Refined exposing
     ( Refined
     , define, build, errorToString
-<<<<<<< HEAD
-    , decoder, encoder
+    , decoder, encoder, unbox
     , emptyDict, singletonDict, dictDecoder, dictEncoder, unboxedDict
-    , IntError, intErrorToString, gt, lt
-=======
-    , decoder, encoder, unbox
-    , emptyDict, singletonDict, dictDecoder, dictEncoder
     , IntError, intErrorToString, gt, gte, lt, lte
->>>>>>> 3d18dcf9
     , StringError, stringErrorToString, minLength, maxLength, regexMatch
     )
 
